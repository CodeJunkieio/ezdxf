
News
====

<<<<<<< HEAD
Version 0.13b2 - dev
--------------------

- Release notes: https://ezdxf.mozman.at/release-v0-13.html
- NEW: general transformation interface: `DXFGraphic.transform(m)`, 
  transform entity by a transformation matrix `m` inplace
- NEW: specialized entity transformation interfaces:
    - `DXFGraphic.translate(dx, dy, dz)`
    - `DXFGraphic.scale(sx, sy, sz)`
    - `DXFGraphic.scale_uniform(s)`
    - `DXFGraphic.rotate_axis(axis, angle)`
    - `DXFGraphic.rotate_x(angle)`
    - `DXFGraphic.rotate_y(angle)`
    - `DXFGraphic.rotate_z(angle)`
    
   supported entities: POINT, LINE, CIRCLE, ARC, ELLIPSE, MESH, SPLINE, POLYLINE, LWPOLYLINE, TEXT, MTEXT, 
   ATTRIB, ATTDEF, INSERT, SOLID, TRACE, 3DFACE, HATCH, IMAGE, SHAPE, XLINE, RAY
   
- NEW: `ezdxf.math.linspace()` like `numpy.linspace()`
- NEW: `DXFGraphic.unlink_from_layout()` to unlink entity from associated layout
- NEW: `Arc.angles(num)`, yields `num` angles from start- to end angle in counter clockwise order
- NEW: `Ellipse.params(num)`, yields `num` params from start- to end param in counter clockwise order
- NEW: `ezdxf.math.ConstructionEllipse()`
- NEW: `Ellipse.construction_tool()`, return ellipse data as `ConstructionEllipse()`
- NEW: `Ellipse.apply_construction_tool(e)`, apply `ConstructionEllipse()` data
- NEW: `Spline.construction_tool()`, return spline data as `ezdxf.math.BSpline()`
- NEW: `Spline.apply_construction_tool(s)`, apply `ezdxf.math.BSpline()` data
- NEW: `UCS` and `OCS` uses `Matrix44`for transformations
- NEW: `Hatch.set_pattern_scale()` to set scaling of pattern definition
- NEW: `Hatch.set_pattern_angle()` to set rotation angle of pattern definition
- NEW: `Hatch.paths.polyline_to_edge_path()` convert polyline paths with bulge values to edge paths with lines and arcs
- NEW: `Hatch.paths.arc_edges_to_ellipse_edges()` convert arc edges to ellipse edges
- NEW: `Hatch.paths.ellipse_edges_to_spline_edges()` convert ellipse edges to spline edges
- NEW: `Hatch.paths.all_to_spline_edges()` convert all curves to approximated spline edges
- NEW: `Hatch.paths.all_to_line_edges()` convert all curves to approximated line edges
- NEW: `BSpline.from_fit_points()` returns a B-Spline from fit points
- NEW: `BSpline.arc_approximation()` returns a B-Spline approximation for an arc defined by `ConstructionArc()`
- NEW: `BSpline.ellipse_approximation()` returns a B-Spline approximation for an ellipse defined by `ConstructionEllipse()`
- CHANGE: `Hatch` full support for rotated patterns.
- CHANGE: `Hatch.set_pattern_definition()` added argument `angle` for pattern rotation. 
- CHANGE: `Hatch.path.add_arc` renamed argument `is_counter_clockwise` to `ccw`, type `bool` and `True` by default 
- CHANGE: `Hatch.path.add_ellipse` renamed argument `is_counter_clockwise` to `ccw`, type `bool` and `True` by default 
- CHANGE: renamed 2D `ConstructionXXX.move()` methods to `translate()`
- CHANGE: renamed old `Insert.scale()` to `Insert.set_scale()`, name conflict with transformation interface
- REMOVED: `ezdxf.math.Matrix33` class  
- REMOVED: `ezdxf.math.BRCS` class and `Insert.brcs()`
- REMOVED: `ezdxf.math.ConstructionTool` base class
- REMOVED: `ezdxf.math.normalize_angle(angle)`, replace call by expression: `angle % math.tau`
- DEPRECATED: `DXFGraphic.transform_to_wcs(ucs)`, replace call by `DXFGraphic.transform(ucs.matrix)`
- DEPRECATED: `non_uniform_scaling` argument for `Insert.explode()`  
- DEPRECATED: `non_uniform_scaling` argument for `Insert.virtual_entities()`  
- DEPRECATED: getter and edit methods in `Hatch` for attributes `paths`, `gradient`, `pattern` and `seeds` 

Version 0.12.5 - 2020-06-xx
=======
Version 0.12.5 - 2020-06-05
>>>>>>> c308a96a
---------------------------

- BUGFIX: DXF export error for hatches with rational spline edges

Version 0.12.4 - 2020-05-22
---------------------------

- BUGFIX: structure validator for XRECORD

Version 0.12.3 - 2020-05-16
---------------------------

- BUGFIX: DXF R2010+ requires zero length tag 97 for HATCH/SplineEdge if no fit points exist (vshu3000)
- BUGFIX: Export order of XDATA and embedded objects (vshu3000)
- BUGFIX: ATTRIB and ATTDEF did not load basic DXF attributes
- NEW: `BlockLayout()` properties `can_explode` and `scale_uniformly`
- NEW: `Hatch.remove_association()`

Version 0.12.2 - 2020-05-03
---------------------------

- BUGFIX: `XData.get()` now raises `DXFValueError` for not existing appids, like all other methods of the `XData()` class
- BUGFIX: `Layer.description` returns an empty string for unknown XDATA structure in `AcAecLayerStandard`
- BUGFIX: Initialize/Load `Hatch` edge coordinates as `Vec2()` objects
- BUGFIX: typo in 3 point angular dimension subclass marker (vshu3000)
- BUGFIX: HATCH/SplineEdge did export length tag 97 if no fit points exist, creates invalid DXF for AutoCAD/BricsCAD (vshu3000)  
- BUGFIX: Ellipse handling in `virtual_block_reference_entities()` (Matt Broadway)  

Version 0.12.1 - 2020-04-25
---------------------------

- BUGFIX: fixed uniform scaled ellipse handling in `explode.virtual_block_reference_entities()`
- BUGFIX: fixed crash caused by floating point inaccuracy in `Vector.angle_between()` (Matt Broadway)
- BUGFIX: fixed crash for axis transformation of nearly perpendicular ellipse axis
- BUGFIX: fixed `Hatch.has_critical_elements()`


Version 0.12 - 2020-04-12
-------------------------

- Release notes: https://ezdxf.mozman.at/release-v0-12.html
- NEW: `Insert.block()` returns associated `BlockLayout()` or `None` if block not exist or is an XREF
- NEW: `Insert.has_scaling` returns `True` if any axis scaling is applied
- NEW: `Insert.has_uniform_scaling` returns `True` if scaling is uniform in x-, y- and z-axis.
- NEW: `Insert.scale(factor)` set uniform scaling.
- NEW: `Insert.virtual_entities()` yields 'virtual' entities of a block reference (experimental)
- NEW: `Insert.explode()` explode block reference entities into target layout (experimental)
- NEW: `Insert.add_auto_attribs()` add ATTRIB entities defined as ATTDEF in the block layout and fill tags 
        with values defined by a `dict` (experimental)
- NEW: `LWPolyline.virtual_entities()` yields 'virtual' LINE and ARC entities
- NEW: `LWPolyline.explode()` explode LWPOLYLINE as LINE and ARC entities into target layout
- NEW: `Polyline.virtual_entities()` yields 'virtual' LINE, ARC or 3DFACE entities
- NEW: `Polyline.explode()` explode POLYLINE as LINE, ARC or 3DFACE entities into target layout
- NEW: `Dimension.virtual_entities()` yields 'virtual' DXF entities
- NEW: `Dimension.explode()` explode DIMENSION as basic DXF entities into target layout
- NEW: `Dimension.transform_to_wcs()` support for UCS based entity transformation
- NEW: `Dimension.override()` returns `DimStyleOverride()` object
- NEW: `Dimension.render()` render graphical representation as anonymous block
- NEW: `Block()` properties `is_anonymous`, `is_xref` and `is_xref_overlay`
- NEW: `R12FastStreamWriter.add_polyline_2d()`, add 2D POLYLINE with start width, end width and bulge value support
- NEW: `Ellipse.minor_axis` property returns minor axis as `Vector`
- NEW: Option `ezdxf.options.write_fixed_meta_data_for_testing`, writes always same timestamps and GUID
- NEW: Support for loading and exporting proxy graphic encoded as binary data, by default disabled
- NEW: `ezdxf.proxygraphic.ProxyGraphic()` class to examine binary encoded proxy graphic (Need more example data 
        for testing!)
- NEW: Get/set hyperlink for graphic entities
- NEW: `odafc` add-on to use an installed ODA File Converter for reading and writing DWG files
- NEW: Support for reading and writing Binary DXF files
- NEW: Binary DXF support for `r12writer` add-on
- CHANGE: `R12FastStreamWriter.add_polyline()`, add 3D POLYLINE only, closed flag support
- CHANGE: renamed `Insert.ucs()` to `Insert.brcs()` which now returns a `BRCS()` object
- CHANGE: `Polyline.close()`, `Polyline.m_close()` and `Polyline.n_close()` can set and **clear** closed state.
- BUGFIX: `Dimension.destroy()` should not not destroy associated anonymous block, because if DIMENSION is used in a 
          block, the anonymous block may be used by several block references
- BUGFIX: floating point precision error in `intersection_line_line_2d()`
- BUGFIX: attribute error in `Polyline.transform_to_wcs()` for 2d polylines
- BUGFIX: LWPOLYLINE was always exported with `const_width=0`
- BUGFIX: `Face3d.set_edge_visibility()` set inverted state (visible <-> invisible)
- BUGFIX: Load `AcDbEntity` group codes from base class

Version 0.11.2 - 2020-04-03
---------------------------

- BUGFIX: upgrade error from DXF R13/14 to R2000 

Version 0.11.1 - 2020-02-29
---------------------------

- NEW: `Meshbuilder.from_polyface()` to interface to `POLYFACE` and `POLYMESH` 
- NEW: `Meshbuilder.render_polyface()` create `POLYFACE` objects
- NEW: `MeshAverageVertexMerger()` an extended version of `MeshVertexMerger()`, location of merged vertices 
  is the average location of all vertices with the same key
- NEW: `ezdxf.addons.iterdxf` iterate over modelspace entities of really big DXF files (>1 GB) without loading 
  them into memory
- NEW: `ezdxf.addons.r12writer` supports `POLYFACE` and `POLYMESH` entities
- NEW: `Layout.add_foreign_entity()` copy/move **simple** entities from another DXF document or add unassigned
  DXF entities to a layout
- NEW: `MText.plain_text()` returns text content without formatting codes
- CHANGE: refactor Auditor() into a DXF document fixer, fixes will be applied automatically (work in progress)
- CHANGE: moved `r12writer` into `addons` subpackage
- CHANGE: moved `acadctb` into `addons` subpackage

Version 0.11 - 2020-02-15
-------------------------

- Release notes: https://ezdxf.mozman.at/release-v0-11.html
- Using standard git branches: 
  - `master`: development state
  - `stable`: latest stable release
- Requires Python 3.6
- NEW: `Dimension.get_measurement()` supports angular, angular3p and ordinate dimensions
- NEW: `Layout.add_radius_dim()` implemented
- NEW: shortcut calls `Layout.add_radius_dim_2p()` and `Layout.add_radius_dim_cra()`
- NEW: `Layout.add_diameter_dim()` implemented
- NEW: shortcut `Layout.add_diameter_dim_2p()`
- NEW: `Circle.vertices(angles)` yields vertices for iterable angles in WCS
- NEW: `Ellipse.vertices(params)` yields vertices for iterable params in WCS
- NEW: Arc properties `start_point` and `end_point` returns start- and end point of arc in WCS
- NEW: Ellipse properties `start_point` and `end_point` returns start- and end point of ellipse in WCS
- NEW: user defined point format support for 2d POLYLINE entities: 
  `add_polyline2d([(1, 2, 0.5), (3, 4, 0)], format='xyb')` 
- NEW: `Polyline.append_formatted_points()` with user defined point format support
- NEW: `Drawing.set_modelspace_vport(height, center)` set initial view/zoom location for the modelspace
- NEW: support for associating HATCH boundary paths to geometry entities
- NEW: `Drawing.output_encoding` returns required output encoding
- NEW: User Coordinate System (UCS) based entity transformation, allows to work with UCS coordinates, which are 
  simpler if the UCS is chosen wisely, and transform them later into WCS coordinates. Entities which have a 
  `transform_to_wcs(ucs)` method, automatically take advantage of the new UCS transformation methods, but not all entity 
  types are supported, embedded ACIS entities like 3DSOLID, REGION, SURFACE and so on, do not expose their geometry.
- NEW: `transform_to_wcs(ucs)` implemented for: 3DFACE, ARC, ATTDEF, ATTRIB, CIRCLE, ELLIPSE, HATCH, IMAGE, INSERT, 
  LEADER, LINE, LWPOLYLINE, MESH, MTEXT, POINT, POLYLINE, RAY, SHAPE, SOLID, SPLINE, TEXT, TRACE, XLINE
- NEW: `UCS.rotate(axis, angle)` returns a new UCS rotated around WCS vector `axis`
- NEW: `UCS.rotate_local_x(angle)` returns a new UCS rotated around local x-axis
- NEW: `UCS.rotate_local_y(angle)` returns a new UCS rotated around local y-axis
- NEW: `UCS.rotate_local_z(angle)` returns a new UCS rotated around local z-axis
- NEW: `UCS.copy()` returns a new copy of UCS
- NEW: `UCS.shift(delta)` shifts UCS inplace by vector `delta`
- NEW: `UCS.moveto(location)` set new UCS origin to `location` inplace
- NEW: `size` and `center` properties for bounding box classes
- NEW: `Insert.ucs()` returns an UCS placed in block reference `insert` location, UCS axis aligned to the block axis.
- NEW: `Insert.reset_transformation()` reset block reference location, rotation and extrusion vector.
- CHANGE: renamed `ezdxf.math.left_of_line` to `ezdxf.math.is_point_left_of_line` 
- NEW: `ezdxf.math.point_to_line_relation()` 2D function returns `-1` for left oft line, `+1` for right oif line , `0` on the line
- NEW: `ezdxf.math.is_point_on_line_2d()` test if 2D point is on 2D line 
- NEW: `ezdxf.math.distance_point_line_2d()` distance of 2D point from 2D line
- NEW: `ezdxf.math.is_point_in_polygon_2d()` test if 2D point is inside of a 2D polygon 
- NEW: `ezdxf.math.intersection_line_line_2d()` calculate intersection for 2D lines 
- NEW: `ezdxf.math.offset_vertices_2d()` calculate 2D offset vertices for a 2D polygon 
- NEW: `ezdxf.math.normal_vector_3p()` returns normal vector for 3 points
- NEW: `ezdxf.math.is_planar_face()` test if 3D face is planar
- NEW: `ezdxf.math.subdivide_face()` linear subdivision for 2D/3D faces/polygons 
- NEW: `ezdxf.math.intersection_ray_ray_3d()` calculate intersection for 3D rays 
- NEW: `ezdxf.math.Plane()` 3D plane construction tool 
- NEW: `ezdxf.render.MeshTransformer()` inplace mesh transformation class, subclass of `MeshBuilder()`
- NEW: `MeshBuilder.render()` added UCS support
- NEW: `MeshBuilder.render_normals()` render face normals as LINE entities, useful to check face orientation
- NEW: `ezdxf.render.forms.cone_2p()` create 3D cone mesh from two points
- NEW: `ezdxf.render.forms.cylinder_2p()` create 3D cylinder mesh from two points
- NEW: `ezdxf.render.forms.sphere()` create 3D sphere mesh
- NEW: `pycsg` add-on, a simple Constructive Solid Geometry (CSG) kernel created by Evan Wallace (Javascript) and 
  Tim Knip (Python)
- CHANGE: Changed predefined pattern scaling to BricsCAD and AutoCAD standard, set global option 
  `ezdxf.options.use_old_predefined_pattern_scaling` to True, to use the old pattern scaling before v0.11 
- CHANGE: removed `ezdxf.PATTERN` constant, use `PATTERN = ezdxf.pattern.load()` instead, set argument 
  `old_pattern=True` to use the old pattern scaling before v0.11
- CHANGE: `Table.key()` accepts only strings, therefore tables check `in` accepts also only strings 
  like `entity.dxf.name`
- NEW: load DXF comments from file (`ezdxf.comments.from_file`) or stream (`ezdxf.comments.from_stream`)
- BUGFIX: fixed incorrect HATCH pattern scaling
- BUGFIX: fixed base point calculation of aligned dimensions
- BUGFIX: fixed length extension line support for linear dimensions
- BUGFIX: `UCS.to_ocs_angle_deg()` and `UCS.to_ocs_angle_rad()`
- BUGFIX: check for unsupported DXF versions at `new()`
- BUGFIX: fixed dxf2src error for the HATCH entity
- BUGFIX: `is_point_left_of_line()` algorithm was incorrect
- BUGFIX: default `dimtxsty` is `Standard` if `options.default_dimension_text_style` is not defined
- BUGFIX: default arrows for minimal defined dimstyles are closed filled arrows  
- BUGFIX: use `Standard` as default for undefined dimension styles, e.g. `EZDXF` without setup  

Version 0.10.4 - 2020-01-31
---------------------------

- BUGFIX: height group code (40) for TEXT, ATTRIB and ATTDEF is mandatory

Version 0.10.3 - 2020-01-29
---------------------------

- BUGFIX: min DXF version for VISUALSTYLE object is R2000

Version 0.10.2 - 2019-10-05
---------------------------

- NEW: `Dimension.get_measurement()` returns the actual dimension measurement in WCS units, no scaling applied; angular 
  and ordinate dimension are not supported yet. 
- BUGFIX: ordinate dimension exports wrong feature location
- BUGFIX: `Hatch.set_pattern_fill()` did not set pattern scale, angle and double values

Version 0.10.1 - 2019-09-07
---------------------------

- BUGFIX: group code for header var $ACADMAINTVER is 90 for DXF R2018+ and 70 for previous DXF versions. This is a 
  critical bug because AutoCAD 2012/2013 (and possibly earlier versions) will not open DXF files with the new group 
  code 90 for header variable $ACADMAINTVER.
 
Version 0.10 - 2019-09-01
-------------------------

- Release notes: https://ezdxf.mozman.at/release-v0-10.html
- unified entity system for all DXF versions
- saving as later DXF version than the source DXF version is possible, but maybe data loss if saving as an older DXF 
  version than source DXF version (_ezdxf_ is not a DXF converter)
- templates no more needed and removed from package
- CHANGE: `DXFEntity`
    - renamed `DXFEntity.drawing` to `DXFEntity.doc`
    - `DXFEntity.get_xdata()` keyword `xdata_tag` renamed to `tags`
    - `DXFEntity.set_xdata()` keyword `xdata_tag` renamed to `tags`
    - renamed `DXFEntity.remove_reactor_handle()` renamed to `DXFEntity.discard_reactor_handle()`
    - `DXFEntity.get_extension_dict()` returns `ExtensionDict` object instead of the raw DICTIONARY object
    - renamed `DXFEntity.supports_dxf_attrib()` to `DXFEntity.is_supported_dxf_attrib()`
    - renamed `DXFEntity.dxf_attrib_exists()` to `DXFEntity.has_dxf_attrib()`
- CHANGE: `Layer` entity
    - removed `Layer.dxf.line_weight` as synonym for `Layer.dxf.lineweight`
    - renamed `Layer.dxf.plot_style_name` to `Layer.dxf.plotstyle_handle` 
    - renamed `Layer.dxf.material` to `Layer.dxf.material_handle` 
- CHANGE: same treatment of `Viewport` entity for all DXF versions
- CHANGE: `Polyline.vertices()` is now an attribute `Polyline.vertices`, implemented as regular Python list.
- CHANGE: `Insert.attribs()` is now an attribute `Insert.attribs`, implemented as regular Python list.
- CHANGE: renamed `Viewport.dxf.center_point` to `Viewport.dxf.center` 
- CHANGE: renamed `Viewport.dxf.target_point` to `Viewport.dxf.target`
- CHANGE: direct access to hatch paths (`Hatch.paths`), pattern (`Hatch.pattern`) and gradient (`Hatch.gradient`), 
          context manager to edit this data is not needed anymore, but still available for backward compatibility  
- CHANGE: Options
    - removed `template_dir`, no more needed
    - new `log_unprocessed_tags` to log unprocessed (unknown) DXF tags 
- CHANGE: `Dimension()` removes associated anonymous dimension block at deletion
- CHANGE: safe block deletion protects not explicit referenced blocks like anonymous dimension blocks and arrow blocks
- CHANGE: `Importer` add-on rewritten, API incompatible to previous ezdxf versions, but previous implementation was 
          already broken 
- CHANGE: moved `add_attdef()` to generic layout interface, adding ATTDEF to model- and paperspace is possible
- CHANGE: entity query - exclude DXF types from `'*'` search, by appending type name with a preceding '!' e.g. query for 
  all entities except LINE = `"* !LINE"`
- CHANGE: entity query - removed regular expression support for type name match
- CHANGE: integration of `MTextData` methods into `MText`
- CHANGE: removed  `edit_data`, `get_text`, `set_text` methods from `MText`
- restructured package, module and test file organization
- NEW: support for `Layer.dxf.true_color` and `Layer.dxf.transparency` attributes (DXF R2004+, undocumented)
- NEW: `Layer.rgb`, `Layer.color`, `Layer.description` and `Layer.transparency` properties
- NEW: renaming a `Layer` also renames references to this layer, but use with care
- NEW: support for adding LEADER entities
- NEW: `Dimension.get_geometry_block()`, returns the associated anonymous dimension block or `None`
- NEW: `EntityQuery()` got `first` and `last` properties, to get first or last entity or `None` if query result is empty
- NEW: added `ngon()`, `star()` and `gear()` to `ezdxf.render.forms`
- NEW: Source code generator to create Python source code from DXF entities, to recreate this entities by _ezdxf_. 
  This tool creates only simple structures as a useful starting point for parametric DXF entity creation from existing 
  DXF files. Not all DXF entities are supported!
- NEW: support for named plot style files (STB)
- NEW: can open converted Gerber DXF files tagged as "Version 1.0, Gerber Technology."
- BUGFIX: fixed MTEXT and GEODATA text splitting errors (do not split at '^')
- BUGFIX: fixed some subclass errors, mostly DXF reference errors
- BUGFIX: VERTEX entity inherit `owner` and `linetype` attribute from POLYLINE entity
- BUGFIX: MTEXT - replacement of `\n` by `\P` at DXF export to avoid invalid DXF files.
- tested with CPython 3.8
- removed batch files (.bat) for testing, use `tox` command instead

Version 0.9 - 2019-02-24
------------------------

- Release notes: https://ezdxf.mozman.at/release-v0-9.html
- IMPORTANT: Python 2 support REMOVED, if Python 2 support needed: add `ezdxf<0.9` to your `requirements.txt` 
- NEW: testing on Manjaro Linux in a VM by tox
- CHANGE: converted NEWS.rst to NEWS.md and README.rst to README.md  
- CHANGE: moved `Importer()` from `ezdxf.tools` to `ezdxf.addons` - internal structures of modern DXF files are too complex
  and too undocumented to support importing data in a reliable way - using `Importer()` may corrupt your DXF files or just 
  don't work!
- NEW: type annotations to core package and add-ons.
- NEW: argument `setup` in `ezdxf.new('R12', setup=True)` to setup default line types, text styles and dimension styles, 
  this feature is disabled by default.
- NEW: Duplicate table entries: `dwg.styles.duplicate_entry('OpenSans', new_name='OpenSansNew')`, this works for 
  all tables, but is intended to duplicate STYLES and DIMSTYLES.
- CHANGED: replaced proprietary fonts in style declarations by open source fonts
- NEW: open source fonts to download https://github.com/mozman/ezdxf/tree/master/fonts
- __OpenSansCondensed-Light__ font used for default dimension styles
- NEW: subpackage `ezdxf.render`, because of DIMENSION rendering
- NEW: support for AutoCAD standard arrows
- NEW: support for creating linear DIMENSION entities
- NEW: background color support for MTEXT
- CHANGE: DXF template cleanup, removed non standard text styles, dimension styles, layers and blocks
- CHANGE: text style STANDARD uses `txt` font 
- CHANGE: renamed subpackage `ezdxf.algebra` to `ezdxf.math`
- CHANGE: moved `addons.curves` to `render.curves`
- CHANGE: moved `addons.mesh` to `render.mesh`
- CHANGE: moved `addons.r12spline` to `render.r12spline`
- CHANGE: moved `addons.forms` to `render.forms`
- CHANGE: renamed construction helper classes into Construction...()
  - `Ray2D()` renamed to `ConstructionRay()`
  - `Circle()` renamed to `ConstructionCircle()`
  - `Arc()` renamed to `ConstructionArc()`
- NEW: construction tools `ConstructionLine()` and `ConstructionBox()`
- REMOVED: `almost_equal` use `math.isclose`
- REMOVED: `almost_equal_points` use `ezdxf.math.is_close_points`
- BUGFIX: closed LWPOLYLINE did not work in AutoCAD (tag order matters), introduced with v0.8.9 packed data structure
- BUGFIX: `UCS.to_ocs_angle_deg()` corrected

Version 0.8.9 - 2018-11-28
--------------------------

- Release notes: https://ezdxf.mozman.at/release-v0-8-9.html
- IMPORTANT: Python 2 support will be dropped in ezdxf v0.9.0, because Python 2 support get more and more annoying.
- CHANGE: refactoring of internal tag representation for a smaller memory footprint, but with some speed penalty
- NEW: packed data for LWPOLYLINE points, faster `__getitem__`;  added `__setitem__`, `__delitem__`, `insert()` and 
  `append()` methods; renamed `discard_points()` in `clear()`; removed `get_rstrip_points()` and ctx manager 
  `rstrip_points()`; user defined point format;
- NEW: packed data for SPLINE, knots, weights, fit- and control points are stored as `array.array()`;
  `Spline.get_knot_values()`, `Spline.get_weights()`, `Spline.get_control_points()` and `Spline.get_fit_points()` are 
  deprecated, direct access to this attributes by `Spline.knot_values`, `Spline.weights`, `Spline.control_points` and 
  `Spline.fit_points`, all attributes with a list-like interface. Knot, control point and fit point counter updated 
  automatically, therefore counters are read only now.
- NEW: packed data for MESH, vertices, faces, edges and edge crease values stored as `array.array()`, high level interface unchanged
- NEW: `Drawing.layouts_and_blocks()`, iterate over all layouts (mode space and paper space) and all block definitions.
- NEW: `Drawing.chain_layouts_and_blocks()`, chain entity spaces of all layouts and blocks. Yields an iterator for all
  entities in all layouts and blocks
- NEW: `Drawing.query()`, entity query over all layouts and blocks
- NEW: `Drawing.groupby()`, groups DXF entities of all layouts and blocks by an DXF attribute or a key function
- NEW: `Layout.set_redraw_order()` and `Layout.get_redraw_order()`, to change redraw order of entities in model space and
  paper space layouts
- NEW: `BlockLayout.is_layout_block`, `True` if block is a model space or paper space block definition
- NEW: `ezdxf.algebra.Arc` helper class to create arcs from 2 points and an angle or radius, or from 3 points
- NEW: `ezdxf.algebra.Arc.add_to_layout()` with UCS support to create 3D arcs
- NEW: rename paper space layouts by `Drawing.layouts.rename(old_name, new_name)`
- NEW: Basic support for embedded objects (new in AutoCAD 2018), ezdxf reads and writes the embedded data as it is,
  no interpretation no modification, just enough to not break DXF files with embedded objects at saving.
- CHANGE: `Drawing.blocks.delete_block(name, safe=True)`, new parameter save, check if block is still referenced
  (raises `DXFValueError`)
- CHANGE: `Drawing.blocks.delete_all_blocks(safe=True)`, if parameter safe is `True`, do not delete blocks that are still referenced
- BUGFIX: invalid CLASS definition for DXF version R2000 (AC1015) fixed, bug was only triggered at upgrading from R13/R14 to R2000
- BUGFIX: fixed broken `Viewport.AcDbViewport` property
- __BASIC__ read support for many missing DXF entities/objects

    - ACAD_PROXY_GRAPHIC
    - HELIX
    - LEADER
    - LIGHT
    - MLEADER (incomplete)
    - MLINE (incomplete)
    - OLEFRAME
    - OLE2FRAME
    - SECTION
    - TABLE (incomplete)
    - TOLERANCE
    - WIPEOUT
    - ACAD_PROXY_OBJECT
    - DATATABLE
    - DICTIONARYVAR
    - DIMASSOC
    - FIELD (incomplete)
    - FIELDLIST (not documented by Autodesk)
    - IDBUFFER
    - LAYER_FILTER
    - MATERIAL
    - MLEADERSTYLE
    - MLINESTYLE
    - SORTENTSTABLE
    - SUN
    - SUNSTUDY (incomplete) (no real world DXF files with SUNSTUDY for testing available)
    - TABLESTYLE (incomplete)
    - VBA_PROJECT (no real world DXF files with embedded VBA for testing available)
    - VISUALSTYLE
    - WIPEOUTVARIABLES
    - for all unsupported entities/objects exist only raw DXF tag support

Version 0.8.8 - 2018-04-02
--------------------------

- Release notes: https://ezdxf.mozman.at/release-v0-8-8.html
- NEW: read/write support for GEODATA entity
- NEW: read/(limited)write support for SURFACE, EXTRUDEDSURFACE, REVOLVEDSURFACE, LOFTEDSURFACE and SWEPTSURFACE entity
- NEW: support for extension dictionaries
- NEW: `add_spline_control_frame()`, create and add B-spline control frame from fit points
- NEW: `add_spline_approx()`, approximate B-spline by a reduced count of control points
- NEW: `ezdxf.setup_linetypes(dwg)`, setup standard line types
- NEW: `ezdxf.setup_styles(dwg)`, setup standard text styles
- NEW: `LWPolyline.vertices()` yields all points as `(x, y)` tuples in OCS, `LWPolyline.dxf.elevation` is the z-axis value
- NEW: `LWPolyline.vertices_in_wcs()` yields all points as `(x, y, z)` tuples in WCS
- NEW: basic `__str__()`  and `__repr__()` support for DXF entities, returns just DXF type and handle
- NEW: bulge related function in module `ezdxf.algebra.bulge`
- NEW: Object Coordinate System support by `DXFEntity.ocs()` and `OCS()` class in module ezdxf.algebra
- NEW: User Coordinate System support by `UCS()` class in module `ezdxf.algebra`
- CHANGE: `DXFEntity.set_app_data()` and `Entity.set_xdata` accept also list of tuples as tags, `DXFTag()` is not required
- BUGFIX: entity structure validator excepts group code >= 1000 before XDATA section (used in AutoCAD Civil 3D and AutoCAD Map 3D)

Version 0.8.7 - 2018-03-04
--------------------------

- Release notes: https://ezdxf.mozman.at/release-v0-8-7.html
- NEW: entity.get_layout() returns layout in which entity resides or None if unassigned
- NEW: copy any DXF entity by entity.copy() without associated layout, add copy to any layout you want, by
  layout.add_entity().
- NEW: copy entity to another layout by entity.copy_to_layout(layout)
- NEW: move entity from actual layout to another layout by entity.move_to_layout(layout)
- NEW: support for splines by control points: add_open_spline(), add_closed_spline(), add_rational_spline(),
  add_closed_rational_spline()
- NEW: bspline_control_frame() calculates B-spline control points from fit points, but not the same as AutoCAD
- NEW: R12Spline add-on, 2d B-spline with control frame support by AutoCAD, but curve is just an approximated POLYLINE
- NEW: added entity.get_flag_state() and entity.set_flag_state() for easy access to binary coded flags
- NEW: set new $FINGERPRINTGUID for new drawings
- NEW: set new $VERSIONGUID on saving a drawing
- NEW: improved IMAGE support, by adding RASTERVARIABLES entity, use Drawing.set_raster_variables(frame, quality, units)
- BUGFIX: closing user defined image boundary path automatically, else AutoCAD crashes

Version 0.8.6 - 2018-02-17
--------------------------

- Release notes: https://ezdxf.mozman.at/release-v0-8-6.html
- NEW: ezdxf project website: https://ezdxf.mozman.at/
- CHANGE: create all missing tables of the TABLES sections for DXF R12
- BUGFIX: entities on new layouts will be saved
- NEW: Layout.page_setup() and correct 'main' viewport for DXF R2000+; For DXF R12 page_setup() exists, but does not
  provide useful results. Page setup for DXF R12 is still a mystery to me.
- NEW: Table(), MText(), Ellipse(), Spline(), Bezier(), Clothoid(), LinearDimension(), RadialDimension(),
  ArcDimension() and AngularDimension() composite objects from dxfwrite as add-ons, these add-ons support DXF R12
- NEW: geometry builder as add-ons: MeshBuilder(), MeshVertexMerger(), MengerSponge(), SierpinskyPyramid(), these
  add-ons require DXF R2000+ (MESH entity)
- BUGFIX: fixed invalid implementation of context manager for r12writer

Version 0.8.5 - 2018-01-28
--------------------------

- Release notes: https://ezdxf.mozman.at/release-v0-8-5.html
- CHANGE: block names are case insensitive 'TEST' == 'Test' (like AutoCAD)
- CHANGE: table entry (layer, linetype, style, dimstyle, ...) names are case insensitive 'TEST' == 'Test' (like AutoCAD)
- CHANGE: raises DXFInvalidLayerName() for invalid characters in layer names: <>/\":;?*|=`
- CHANGE: audit process rewritten
- CHANGE: skip all comments, group code 999
- CHANGE: removed compression for unused sections (THUMBNAILSECTION, ACDSDATA)
- NEW: write DXF R12 files without handles: set dwg.header['$HANDLING']=0, default value is 1
- added subclass marker filter for R12 and prior files in legacy_mode=True (required for malformed DXF files)
- removed special check for Leica Disto Unit files, use readfile(filename, legacy_mode=True) (malformed DXF R12 file,
  see previous point)

Version 0.8.4 - 2018-01-14
--------------------------

- Release notes: https://ezdxf.mozman.at/release-v0-8-4.html
- NEW: Support for complex line types with text or shapes
- NEW: DXF file structure validator at SECTION level, tags outside of sections will be removed
- NEW: Basic read support for DIMENSION
- CHANGE: improved exception management, in the future ezdxf should only raise exceptions inherited from DXFError for
  DXF related errors, previous exception classes still work

    - DXFValueError(DXFError, ValueError)
    - DXFKeyError(DXFError, KeyError)
    - DXFAttributeError(DXFError, AttributeError)
    - DXFIndexError(DXFError, IndexError)
    - DXFTableEntryError(DXFValueError)

- speedup low level tag reader around 5%, and speedup tag compiler around 5%

Version 0.8.3 - 2018-01-02
--------------------------

- CHANGE: Lwpolyline - suppress yielding z coordinates if they exists (DXFStructureError: z coordinates are not defined in the DXF standard)
- NEW: setup creates a script called 'dxfpp' (DXF Pretty Printer) in the Python script folder
- NEW: basic support for DXF format AC1032 introduced by AutoCAD 2018
- NEW: ezdxf use logging and writes all logs to a logger called 'ezdxf'. Logging setup is the domain of the application!
- NEW: warns about multiple block definitions with the same name in a DXF file. (DXFStructureError)
- NEW: legacy_mode parameter in ezdxf.read() and ezdxf.readfile(): tries do fix coordinate order in LINE
  entities (10, 11, 20, 21) by the cost of around 5% overall speed penalty at DXF file loading

Version 0.8.2 - 2017-05-01
--------------------------

- NEW: Insert.delete_attrib(tag) - delete ATTRIB entities from the INSERT entity
- NEW: Insert.delete_all_attribs() - delete all ATTRIB entities from the INSERT entity
- BUGFIX: setting attribs_follow=1 at INSERT entity before adding an attribute entity works

Version 0.8.1 - 2017-04-06
--------------------------

- NEW: added support for constant ATTRIB/ATTDEF to the INSERT (block reference) entity
- NEW: added ATTDEF management methods to BlockLayout (has_attdef, get_attdef, get_attdef_text)
- NEW: added (read/write) properties to ATTDEF/ATTRIB for setting flags (is_const, is_invisible, is_verify, is_preset)

Version 0.8.0 - 2017-03-28
--------------------------

- added groupby(dxfattrib='', key=None) entity query function, it is supported by all layouts and the query result
  container: Returns a dict, where entities are grouped by a dxfattrib or the result of a key function.
- added ezdxf.audit() for DXF error checking for drawings created by ezdxf - but not very capable yet
- dxfattribs in factory functions like add_line(dxfattribs=...), now are copied internally and stay unchanged, so they
  can be reused multiple times without getting modified by ezdxf.
- removed deprecated Drawing.create_layout() -> Drawing.new_layout()
- removed deprecated Layouts.create() -> Layout.new()
- removed deprecated Table.create() -> Table.new()
- removed deprecated DXFGroupTable.add() -> DXFGroupTable.new()
- BUFIX in EntityQuery.extend()

Version 0.7.9 - 2017-01-31
--------------------------

- BUGFIX: lost data if model space and active layout are called \*MODEL_SPACE and \*PAPER_SPACE

Version 0.7.8 - 2017-01-22
--------------------------

- BUGFIX: HATCH accepts SplineEdges without defined fit points
- BUGFIX: fixed universal line ending problem in ZipReader()
- Moved repository to GitHub: https://github.com/mozman/ezdxf.git

Version 0.7.7 - 2016-10-22
--------------------------

- NEW: repairs malformed Leica Disto DXF R12 files, ezdxf saves a valid DXF R12 file.
- NEW: added Layout.unlink(entity) method: unlinks an entity from layout but does not delete entity from the drawing database.
- NEW: added Drawing.add_xref_def(filename, name) for adding external reference definitions
- CHANGE: renamed parameters for EdgePath.add_ellipse() - major_axis_vector -> major_axis; minor_axis_length -> ratio
  to be consistent to the ELLIPSE entity
- UPDATE: Entity.tags.new_xdata() and Entity.tags.set_xdata() accept tuples as tags, no import of DXFTag required
- UPDATE: EntityQuery to support both 'single' and "double" quoted strings - Harrison Katz <harrison@neadwerx.com>
- improved DXF R13/R14 compatibility

Version 0.7.6 - 2016-04-16
--------------------------

* NEW: r12writer.py - a fast and simple DXF R12 file/stream writer. Supports only LINE, CIRCLE, ARC, TEXT, POINT,
  SOLID, 3DFACE and POLYLINE. The module can be used without ezdxf.
* NEW: Get/Set extended data on DXF entity level, add and retrieve your own data to DXF entities
* NEW: Get/Set app data on DXF entity level (not important for high level users)
* NEW: Get/Set/Append/Remove reactors on DXF entity level (not important for high level users)
* CHANGE: using reactors in PdfDefinition for well defined UNDERLAY entities
* CHANGE: using reactors and IMAGEDEF_REACTOR for well defined IMAGE entities
* BUGFIX: default name=None in add_image_def()

Version 0.7.5 - 2016-04-03
--------------------------

* NEW: Drawing.acad_release property - AutoCAD release number for the drawing DXF version like 'R12' or 'R2000'
* NEW: support for PDFUNDERLAY, DWFUNDERLAY and DGNUNDERLAY entities
* BUGFIX: fixed broken layout setup in repair routine
* BUGFIX: support for utf-8 encoding on saving, DXF R2007 and later is saved with UTF-8 encoding
* CHANGE: Drawing.add_image_def(filename, size_in_pixel, name=None), renamed key to name and set name=None for auto-generated internal image name
* CHANGE: argument order of Layout.add_image(image_def, insert, size_in_units, rotation=0., dxfattribs=None)

Version 0.7.4 - 2016-03-13
--------------------------

* NEW: support for DXF entity IMAGE (work in progress)
* NEW: preserve leading file comments (tag code 999)
* NEW: writes saving and upgrading comments when saving DXF files; avoid this behavior by setting options.store_comments = False
* NEW: ezdxf.new() accepts the AutoCAD release name as DXF version string e.g. ezdxf.new('R12') or R2000, R2004, R2007, ...
* NEW: integrated acadctb.py module from my dxfwrite package to read/write AutoCAD .ctb config files; no docs so far
* CHANGE: renamed Drawing.groups.add() to new() for consistent name schema for adding new items to tables (public interface)
* CHANGE: renamed Drawing.<tablename>.create() to new() for consistent name schema for adding new items to tables,
  this applies to all tables: layers, styles, dimstyles, appids, views, viewports, ucs, block_records. (public interface)
* CHANGE: renamed Layouts.create() to new() for consistent name schema for adding new items to tables (internal interface)
* CHANGE: renamed Drawing.create_layout() to new_layout() for consistent name schema for adding new items (public interface)
* CHANGE: renamed factory method <layout>.add_3Dface() to add_3dface()
* REMOVED: logging and debugging options
* BUGFIX: fixed attribute definition for align_point in DXF entity ATTRIB (AC1015 and newer)
* Cleanup DXF template files AC1015 - AC1027, file size goes down from >60kb to ~20kb

Version 0.7.3 - 2016-03-06
--------------------------

* Quick bugfix release, because ezdxf 0.7.2 can damage DXF R12 files when saving!!!
* NEW: improved DXF R13/R14 compatibility
* BUGFIX: create CLASSES section only for DXF versions newer than R12 (AC1009)
* TEST: converted a bunch of R8 (AC1003) files to R12 (AC1009), AutoCAD didn't complain
* TEST: converted a bunch of R13 (AC1012) files to R2000 (AC1015), AutoCAD did not complain
* TEST: converted a bunch of R14 (AC1014) files to R2000 (AC1015), AutoCAD did not complain

Version 0.7.2 - 2016-03-05
--------------------------

* NEW: reads DXF R13/R14 and saves content as R2000 (AC1015) - experimental feature, because of the lack of test data
* NEW: added support for common DXF attribute line weight
* NEW: POLYLINE, POLYMESH - added properties is_closed, is_m_closed, is_n_closed
* BUGFIX: MeshData.optimize() - corrected wrong vertex optimization
* BUGFIX: can open DXF files without existing layout management table
* BUGFIX: restore module structure ezdxf.const

Version 0.7.1 - 2016-02-21
--------------------------

* Supported/Tested Python versions: CPython 2.7, 3.4, 3.5, pypy 4.0.1 and pypy3 2.4.0
* NEW: read legacy DXF versions older than AC1009 (DXF R12) and saves it as DXF version AC1009.
* NEW: added methods is_frozen(), freeze(), thaw() to class Layer()
* NEW: full support for DXF entity ELLIPSE (added add_ellipse() method)
* NEW: MESH data editor - implemented add_face(vertices), add_edge(vertices), optimize(precision=6) methods
* BUGFIX: creating entities on layouts works
* BUGFIX: entity ATTRIB - fixed halign attribute definition
* CHANGE: POLYLINE (POLYFACE, POLYMESH) - on layer change also change layer of associated VERTEX entities

Version 0.7.0 - 2015-11-26
--------------------------

* Supported Python versions: CPython 2.7, 3.4, pypy 2.6.1 and pypy3 2.4.0
* NEW: support for DXF entity HATCH (solid fill, gradient fill and pattern fill), pattern fill with background color supported
* NEW: support for DXF entity GROUP
* NEW: VIEWPORT entity, but creating new viewports does not work as expected - just for reading purpose.
* NEW: support for new common DXF attributes in AC1018 (AutoCAD 2004): true_color, color_name, transparency
* NEW: support for new common DXF attributes in AC1021 (AutoCAD 2007): shadow_mode
* NEW: extended custom vars interface
* NEW: dxf2html - added support for custom properties in the header section
* NEW: query() supports case insensitive attribute queries by appending an 'i' to the query string, e.g. '\*[layer=="construction"]i'
* NEW: Drawing.cleanup() - call before saving the drawing but only if necessary, the process could take a while.
* BUGFIX: query parser couldn't handle attribute names containing '_'
* CHANGE: renamed dxf2html to pp (pretty printer), usage: py -m ezdxf.pp yourfile.dxf (generates yourfile.html in the same folder)
* CHANGE: cleanup file structure

Version 0.6.5 - 2015-02-27
--------------------------

* BUGFIX: custom properties in header section written after $LASTSAVEDBY tag - the only way AutoCAD accepts custom tags

Version 0.6.4 - 2015-02-27
--------------------------

* NEW: Support for custom properties in the header section - Drawing.header.custom_vars - but so far AutoCAD ignores
  new created custom properties by ezdxf- I don't know why.
* BUGFIX: wrong DXF subclass for Arc.extrusion (error in DXF Standard)
* BUGFIX: added missing support files for dxf2html

Version 0.6.3 - 2014-09-10
--------------------------

* Beta status
* BUGFIX: Text.get_pos() - dxf attribute error "alignpoint"

Version 0.6.2 - 2014-05-09
--------------------------

* Beta status
* NEW: set ``ezdxf.options.compress_default_chunks = True`` to compress unnecessary Sections (like THUMBNAILIMAGE) in
  memory with zlib
* NEW: Drawing.compress_binary_data() - compresses binary data (mostly code 310) in memory with zlib or set
  ``ezdxf.options.compress_binary_data = True`` to compress binary data of every drawing you open.
* NEW: support for MESH entity
* NEW: support for BODY, 3DSOLID and REGION entity, you get the ACIS data
* CHANGE: Spline() - removed context managers fit_points(), control_points(), knot_values() and weights() and added a
  general context_manager edit_data(), similar to Mesh.edit_data() - unified API
* CHANGE: MText.buffer() -> MText.edit_data() - unified API (MText.buffer() still exists as alias)
* CHANGE: refactored internal structure - only two DXF factories remaining:
    - LegacyDXFFactory() for AC1009 (DXF12) drawings
    - ModernDXFFactory() for newer DXF versions except DXF13/14.
* BUGFIX: LWPolyline.get_rstrip_point() removed also x- and y-coords if zero
* BUGFIX: opens DXF12 files without handles again
* BUGFIX: opens DXF12 files with HEADER section but without $ACADVER set

Version 0.6.1 - 2014-05-02
--------------------------

* Beta status
* NEW: create new layouts - Drawing.create_layout(name, dxfattribs=None)
* NEW: delete layouts - Drawing.delete_layout(name)
* NEW: delete blocks - Drawing.blocks.delete_block(name)
* NEW: read DXF files from zip archives (its slow).
* CHANGE: LWPolyline returns always 5-tuples (x, y, start_width, end_width, bulge). start_width, end_width and bulge
  is 0 if not present.
* NEW: LWPolyline.get_rstrip_points() -> generates points without appending zeros.
* NEW: LWPolyline.rstrip_points() -> context manager for points without appending zeros.
* BUGFIX: fixed handle creation bug for DXF12 files without handles, a code 5/105 issue
* BUGFIX: accept floats as int (thanks to ProE)
* BUGFIX: accept entities without owner tag (thanks to ProE)
* improved dxf2html; creates a more readable HTML file; usage: python -m ezdxf.dxf2html filename.dxf

Version 0.6.0 - 2014-04-25
--------------------------

* Beta status
* Supported Python versions: CPython 2.7, 3.4 and pypy 2.2.1
* Refactoring of internal structures
* CHANGE: appended entities like VERTEX for POLYLINE and ATTRIB for INSERT are linked to the main entity and do
  not appear in layouts, model space or blocks (modelspace.query('VERTEX') is always an empty list).
* CHANGE: refactoring of the internal 2D/3D point representation for reduced memory footprint
* faster unittests
* BUGFIX: opens minimalistic DXF12 files
* BUGFIX: support for POLYLINE new (but undocumented) subclass names: AcDbPolyFaceMesh, AcDbPolygonMesh
* BUGFIX: support for VERTEX new (but undocumented) subclass names: AcDbFaceRecord, AcDbPolyFaceMeshVertex,
  AcDbPolygonMeshVertex, AcDb3dPolylineVertex
* CHANGE: Polyline.get_mode() returns new names: AcDb2dPolyline, AcDb3dPolyline, AcDbPolyFaceMesh, AcDbPolygonMesh
* CHANGE: separated layout spaces - each layout has its own entity space

Version 0.5.2 - 2014-04-15
--------------------------

* Beta status
* Supported Python versions: CPython 2.7, 3.3, 3.4 and pypy 2.2.1
* BUGFIX: ATTRIB definition error for AC1015 and later (error in DXF specs)
* BUGFIX: entity.dxf_attrib_exists() returned True for unset attribs with defined DXF default values
* BUGFIX: layout.delete_entity() didn't delete following data entities for INSERT (ATTRIB) & POLYLINE (VERTEX)
* NEW: delete all entities from layout/block/entities section
* cleanup DXF template files

Version 0.5.1 - 2014-04-14
--------------------------

* Beta status
* Supported Python versions: CPython 2.7, 3.3, 3.4 and pypy 2.2.1
* BUGFIX: restore Python 2 compatibility (has no list.clear() method); test launcher did not run tests in subfolders,
  because of missing __init__.py files

Version 0.5.0 - 2014-04-13
--------------------------

* Beta status
* BUGFIX: Drawing.get_layout_setter() - did not work with entities without DXF attribute *paperspace*
* NEW: default values for DXF attributes as defined in the DXF standard, this allows usage of optional DXF attributes
  (with defined default values) without check of presence, like *entity.dxf.paperspace*.
* NEW: DXF entities SHAPE, RAY, XLINE, SPLINE
* NEW: delete entities from layout/block
* CHANGE: entity 3DFACE requires 3D coordinates (created by add_3Dface())
* CHANGE: LWPolyline all methods return points as (x, y, [start_width, [end_width, [bulge]]]) tuples
* updated docs

Version 0.4.2 - 2014-04-02
--------------------------

* Beta status
* Supported Python versions: CPython 2.7, 3.3, 3.4 and pypy 2.1
* NEW: DXF entities LWPOLYLINE, MTEXT
* NEW: convenience methods place(), grid(), get_attrib_text() and has_attrib() for the Insert entity
* CHANGE: pyparsing as external dependency
* BUGFIX: iteration over drawing.entities yields full functional entities (correct layout attribute)
* BUGFIX: install error with pip and missing DXF template files of versions 0.4.0 & 0.4.1

Version 0.3.0 - 2013-07-20
--------------------------

* Alpha status
* Supported Python versions: CPython 2.7, 3.3 and pypy 2.0
* NEW: Entity Query Language
* NEW: Import data from other DXF files
* CHANGE: License changed to MIT License

Version 0.1.0 - 2010-03-14
--------------------------

* Alpha status
* Initial release<|MERGE_RESOLUTION|>--- conflicted
+++ resolved
@@ -2,7 +2,6 @@
 News
 ====
 
-<<<<<<< HEAD
 Version 0.13b2 - dev
 --------------------
 
@@ -56,10 +55,7 @@
 - DEPRECATED: `non_uniform_scaling` argument for `Insert.virtual_entities()`  
 - DEPRECATED: getter and edit methods in `Hatch` for attributes `paths`, `gradient`, `pattern` and `seeds` 
 
-Version 0.12.5 - 2020-06-xx
-=======
 Version 0.12.5 - 2020-06-05
->>>>>>> c308a96a
 ---------------------------
 
 - BUGFIX: DXF export error for hatches with rational spline edges
